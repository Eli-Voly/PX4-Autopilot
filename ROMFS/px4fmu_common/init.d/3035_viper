#!nsh
#
# Viper
#
# Simon Wilks <sjwilks@gmail.com>
#

sh /etc/init.d/rc.fw_defaults

set MIXER Viper

<<<<<<< HEAD
pwm failsafe -c 5 -p 1000
pwm failsafe -c 6 -p 1000
pwm failsafe -c 7 -p 1000
pwm failsafe -c 8 -p 1000
=======
set FAILSAFE "-c567 -p 1000"
>>>>>>> f4cf94b0
<|MERGE_RESOLUTION|>--- conflicted
+++ resolved
@@ -9,11 +9,4 @@
 
 set MIXER Viper
 
-<<<<<<< HEAD
-pwm failsafe -c 5 -p 1000
-pwm failsafe -c 6 -p 1000
-pwm failsafe -c 7 -p 1000
-pwm failsafe -c 8 -p 1000
-=======
-set FAILSAFE "-c567 -p 1000"
->>>>>>> f4cf94b0
+set FAILSAFE "-c567 -p 1000"
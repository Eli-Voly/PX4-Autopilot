/************************************************************************************
 * drivers/serial/serial.c
 *
 *   Copyright (C) 2007-2009, 2011-2012 Gregory Nutt. All rights reserved.
 *   Author: Gregory Nutt <gnutt@nuttx.org>
 *
 * Redistribution and use in source and binary forms, with or without
 * modification, are permitted provided that the following conditions
 * are met:
 *
 * 1. Redistributions of source code must retain the above copyright
 *    notice, this list of conditions and the following disclaimer.
 * 2. Redistributions in binary form must reproduce the above copyright
 *    notice, this list of conditions and the following disclaimer in
 *    the documentation and/or other materials provided with the
 *    distribution.
 * 3. Neither the name NuttX nor the names of its contributors may be
 *    used to endorse or promote products derived from this software
 *    without specific prior written permission.
 *
 * THIS SOFTWARE IS PROVIDED BY THE COPYRIGHT HOLDERS AND CONTRIBUTORS
 * "AS IS" AND ANY EXPRESS OR IMPLIED WARRANTIES, INCLUDING, BUT NOT
 * LIMITED TO, THE IMPLIED WARRANTIES OF MERCHANTABILITY AND FITNESS
 * FOR A PARTICULAR PURPOSE ARE DISCLAIMED. IN NO EVENT SHALL THE
 * COPYRIGHT OWNER OR CONTRIBUTORS BE LIABLE FOR ANY DIRECT, INDIRECT,
 * INCIDENTAL, SPECIAL, EXEMPLARY, OR CONSEQUENTIAL DAMAGES (INCLUDING,
 * BUT NOT LIMITED TO, PROCUREMENT OF SUBSTITUTE GOODS OR SERVICES; LOSS
 * OF USE, DATA, OR PROFITS; OR BUSINESS INTERRUPTION) HOWEVER CAUSED
 * AND ON ANY THEORY OF LIABILITY, WHETHER IN CONTRACT, STRICT
 * LIABILITY, OR TORT (INCLUDING NEGLIGENCE OR OTHERWISE) ARISING IN
 * ANY WAY OUT OF THE USE OF THIS SOFTWARE, EVEN IF ADVISED OF THE
 * POSSIBILITY OF SUCH DAMAGE.
 *
 ************************************************************************************/

/************************************************************************************
 * Included Files
 ************************************************************************************/

#include <nuttx/config.h>

#include <sys/types.h>
#include <sys/ioctl.h>
#include <stdint.h>
#include <stdbool.h>
#include <unistd.h>
#include <semaphore.h>
#include <string.h>
#include <fcntl.h>
#include <poll.h>
#include <errno.h>
#include <debug.h>

#include <nuttx/irq.h>
#include <nuttx/arch.h>
#include <nuttx/fs/fs.h>
#include <nuttx/serial/serial.h>

/************************************************************************************
 * Definitions
 ************************************************************************************/

/* The architecture must provide up_putc for this driver */

#ifndef CONFIG_ARCH_LOWPUTC
#  error "Architecture must provide up_putc() for this driver"
#endif

#define uart_putc(ch) up_putc(ch)

#define HALF_SECOND_MSEC 500
#define HALF_SECOND_USEC 500000L

/************************************************************************************
 * Private Types
 ************************************************************************************/

/************************************************************************************
 * Private Function Prototypes
 ************************************************************************************/

static int     uart_open(FAR struct file *filep);
static int     uart_close(FAR struct file *filep);
static ssize_t uart_read(FAR struct file *filep, FAR char *buffer, size_t buflen);
static ssize_t uart_write(FAR struct file *filep, FAR const char *buffer, size_t buflen);
static int     uart_ioctl(FAR struct file *filep, int cmd, unsigned long arg);
#ifndef CONFIG_DISABLE_POLL
static int     uart_poll(FAR struct file *filep, FAR struct pollfd *fds, bool setup);
#endif

/************************************************************************************
 * Private Variables
 ************************************************************************************/

static const struct file_operations g_serialops =
{
  uart_open,  /* open */
  uart_close, /* close */
  uart_read,  /* read */
  uart_write, /* write */
  0,          /* seek */
  uart_ioctl  /* ioctl */
#ifndef CONFIG_DISABLE_POLL
  , uart_poll /* poll */
#endif
};

/************************************************************************************
 * Private Functions
 ************************************************************************************/

/************************************************************************************
 * Name: uart_takesem
 ************************************************************************************/

static int uart_takesem(FAR sem_t *sem, bool errout)
{
  /* Loop, ignoring interrupts, until we have successfully acquired the semaphore */

  while (sem_wait(sem) != OK)
    {
      /* The only case that an error should occur here is if the wait was awakened
       * by a signal.
       */

      ASSERT(get_errno() == EINTR);

      /* When the signal is received, should we errout? Or should we just continue
       * waiting until we have the semaphore?
       */

      if (errout)
        {
          return -EINTR;
        }
    }

  return OK;
}

/************************************************************************************
 * Name: uart_givesem
 ************************************************************************************/

#define uart_givesem(sem) (void)sem_post(sem)

/****************************************************************************
 * Name: uart_pollnotify
 ****************************************************************************/

#ifndef CONFIG_DISABLE_POLL
static void uart_pollnotify(FAR uart_dev_t *dev, pollevent_t eventset)
{
  int i;

  for (i = 0; i < CONFIG_SERIAL_NPOLLWAITERS; i++)
    {
      struct pollfd *fds = dev->fds[i];
      if (fds)
        {
          fds->revents |= (fds->events & eventset);
          if (fds->revents != 0)
            {
              fvdbg("Report events: %02x\n", fds->revents);
              sem_post(fds->sem);
            }
        }
    }
}
#else
#  define uart_pollnotify(dev,event)
#endif

/************************************************************************************
 * Name: uart_putxmitchar
 ************************************************************************************/

static int uart_putxmitchar(FAR uart_dev_t *dev, int ch)
{
  irqstate_t flags;
  int nexthead;
  int ret;

  /* Increment to see what the next head pointer will be.  We need to use the "next"
   * head pointer to determine when the circular buffer would overrun
   */
 
  nexthead = dev->xmit.head + 1;
  if (nexthead >= dev->xmit.size)
    {
      nexthead = 0;
    }

  /* Loop until we are able to add the character to the TX buffer */
  
  for (;;)
    {
      if (nexthead != dev->xmit.tail)
        {
          dev->xmit.buffer[dev->xmit.head] = ch;
          dev->xmit.head = nexthead;
          return OK;
        }
      else
        {
          /* Inform the interrupt level logic that we are waiting. This and
           * the following steps must be atomic.
           */

          flags = irqsave();
          dev->xmitwaiting = true;

          /* Wait for some characters to be sent from the buffer with the TX
           * interrupt enabled.  When the TX interrupt is enabled, uart_xmitchars
           * should execute and remove some of the data from the TX buffer.
           */

          uart_enabletxint(dev);
          ret = uart_takesem(&dev->xmitsem, true);
          uart_disabletxint(dev);
          irqrestore(flags);

          /* Check if we were awakened by signal. */

          if (ret < 0)
            {
             /* A signal received while waiting for the xmit buffer to become
              * non-full will abort the transfer.
              */

              return -EINTR;
            }
        }
    }

  /* We won't get here */

  return OK;
}

/************************************************************************************
 * Name: uart_irqwrite
 ************************************************************************************/

static inline ssize_t uart_irqwrite(FAR uart_dev_t *dev, FAR const char *buffer, size_t buflen)
{
  ssize_t ret = buflen;

  /* Force each character through the low level interface */

  for (; buflen; buflen--)
    {
      int ch = *buffer++;

     /* If this is the console, then we should replace LF with CR-LF */

      if (ch == '\n')
        {
          uart_putc('\r');
        }

      /* Output the character, using the low-level direct UART interfaces */

      uart_putc(ch);
    }

  return ret;
}

/************************************************************************************
 * Name: uart_write
 ************************************************************************************/

static ssize_t uart_write(FAR struct file *filep, FAR const char *buffer, size_t buflen)
{
  FAR struct inode *inode  = filep->f_inode;
  FAR uart_dev_t   *dev    = inode->i_private;
  ssize_t           nread  = buflen;
  int               ret;

  /* We may receive console writes through this path from interrupt handlers and
   * from debug output in the IDLE task!  In these cases, we will need to do things
   * a little differently.
   */

  if (up_interrupt_context() || getpid() == 0)
    {
      /* up_putc() will be used to generate the output in a busy-wait loop.
       * up_putc() is only available for the console device.
       */

      if (dev->isconsole)
        {
          irqstate_t flags = irqsave();
          ret = uart_irqwrite(dev, buffer, buflen);
          irqrestore(flags);
          return ret;
        }
      else
        {
          return -EPERM;
        }
    }

  /* Only one user can access dev->xmit.head at a time */

  ret = (ssize_t)uart_takesem(&dev->xmit.sem, true);
  if (ret < 0)
    {
      /* A signal received while waiting for access to the xmit.head will
       * abort the transfer.  After the transfer has started, we are committed
       * and signals will be ignored.
       */

      return ret;
    }

  /* Loop while we still have data to copy to the transmit buffer.
   * we add data to the head of the buffer; uart_xmitchars takes the
   * data from the end of the buffer.
   */

  uart_disabletxint(dev);
  for (; buflen; buflen--)
    {
      int ch = *buffer++;

      /* If this is the console, then we should replace LF with CR-LF */

      ret = OK;
      if (dev->isconsole && ch == '\n')
        {
          ret = uart_putxmitchar(dev, '\r');
        }

      /* Put the character into the transmit buffer */

      if (ret == OK)
        {
          ret = uart_putxmitchar(dev, ch);
        }

      /* Were we awakened by a signal?  That should be the only condition that
       * uart_putxmitchar() should return an error.
       */

<<<<<<< HEAD
      if ((dev->termios_s.c_oflag && ONLCR) && ch == '\n')
=======
      if (ret < 0)
>>>>>>> 3cc812db
        {
          /* POSIX requires that we return -1 and errno set if no data was
           * transferred.  Otherwise, we return the number of bytes in the
           * interrupted transfer.
           */

          if (buflen < nread)
            {
              /* Some data was transferred.  Return the number of bytes that were
               * successfully transferred.
               */

              nread -= buflen;
            }
          else
            {
              /* No data was transferred. Return -EINTR.  The VFS layer will
               * set the errno value appropriately).
               */
 
              nread = -EINTR;
            }

          break;
        }
    }

  if (dev->xmit.head != dev->xmit.tail)
    {
      uart_enabletxint(dev);
    }

  uart_givesem(&dev->xmit.sem);
  return nread;
}

/************************************************************************************
 * Name: uart_read
 ************************************************************************************/

static ssize_t uart_read(FAR struct file *filep, FAR char *buffer, size_t buflen)
{
  FAR struct inode *inode = filep->f_inode;
  FAR uart_dev_t   *dev   = inode->i_private;
  irqstate_t        flags;
  ssize_t           recvd = 0;
  int16_t           tail;
  int               ret;

  /* Only one user can access dev->recv.tail at a time */

  ret = uart_takesem(&dev->recv.sem, true);
  if (ret < 0)
    {
      /* A signal received while waiting for access to the recv.tail will avort
       * the transfer.  After the transfer has started, we are committed and
       * signals will be ignored.
       */

      return ret;
    }

  /* Loop while we still have data to copy to the receive buffer.
   * we add data to the head of the buffer; uart_xmitchars takes the
   * data from the end of the buffer.
   */

  while (recvd < buflen)
    {
      /* Check if there is more data to return in the circular buffer.
       * NOTE: Rx interrupt handling logic may aynchronously increment
       * the head index but must not modify the tail index.  The tail
       * index is only modified in this function.  Therefore, no
       * special handshaking is required here.
       *
       * The head and tail pointers are 16-bit values.  The only time that
       * the following could be unsafe is if the CPU made two non-atomic
       * 8-bit accesses to obtain the 16-bit head index.
       */

      tail = dev->recv.tail;
      if (dev->recv.head != tail)
        {
          /* Take the next character from the tail of the buffer */

          *buffer++ = dev->recv.buffer[tail];
          recvd++;

          /* Increment the tail index.  Most operations are done using the
           * local variable 'tail' so that the final dev->recv.tail update
           * is atomic.
           */

          if (++tail >= dev->recv.size)
            {
              tail = 0;
            }

          dev->recv.tail = tail;
        }

#ifdef CONFIG_DEV_SERIAL_FULLBLOCKS
      /* No... then we would have to wait to get receive more data.
       * If the user has specified the O_NONBLOCK option, then just
       * return what we have.
       */

      else if (filep->f_oflags & O_NONBLOCK)
        {
          /* If nothing was transferred, then return the -EAGAIN
           * error (not zero which means end of file).
           */

          if (recvd < 1)
            {
              recvd = -EAGAIN;
            }
          break;
       }
#else
      /* No... the circular buffer is empty.  Have we returned anything
       * to the caller?
       */

      else if (recvd > 0)
       {
          /* Yes.. break out of the loop and return the number of bytes
           * received up to the wait condition.
           */

          break;
       }

      /* No... then we would have to wait to get receive some data.
       * If the user has specified the O_NONBLOCK option, then do not
       * wait.
       */

      else if (filep->f_oflags & O_NONBLOCK)
        {
          /* Break out of the loop returning -EAGAIN */

          recvd = -EAGAIN;
          break;
        }
#endif
      /* Otherwise we are going to have to wait for data to arrive */

      else
        {
          /* Disable Rx interrupts and test again... */

          uart_disablerxint(dev);

          /* If the Rx ring buffer still empty?  Bytes may have been addded
           * between the last time that we checked and when we disabled Rx
           * interrupts.
           */

          if (dev->recv.head == dev->recv.tail)
            {
              /* Yes.. the buffer is still empty.  Wait for some characters
               * to be received into the buffer with the RX interrupt re-
               * enabled.  All interrupts are disabled briefly to assure
               * that the following operations are atomic.
               */

              flags = irqsave();
              dev->recvwaiting = true;
              uart_enablerxint(dev);

              /* Now wait with the Rx interrupt re-enabled.  NuttX will
               * automatically re-enable global interrupts when this thread
               * goes to sleep.
               */

              ret = uart_takesem(&dev->recvsem, true);
              irqrestore(flags);

              /* Was a signal received while waiting for data to be received? */

              if (ret < 0)
                {
                  /* POSIX requires that we return after a signal is received.
                   * If some bytes were read, we need to return the number of bytes
                   * read; if no bytes were read, we need to return -1 with the
                   * errno set correctly.
                   */

                  if (recvd == 0)
                    {
                      /* No bytes were read, return -EINTR (the VFS layer will
                       * set the errno value appropriately.
                       */

                      recvd = -EINTR;
                    }

                  break;
                }
            }
          else
            {
              /* No... the ring buffer is no longer empty.  Just re-enable Rx
               * interrupts and accept the new data on the next time through
               * the loop.
               */

              uart_enablerxint(dev);
            }
        }
    }

  uart_givesem(&dev->recv.sem);
  return recvd;
}

/************************************************************************************
 * Name: uart_ioctl
 ************************************************************************************/

static int uart_ioctl(FAR struct file *filep, int cmd, unsigned long arg)
{
  FAR struct inode *inode = filep->f_inode;
  FAR uart_dev_t   *dev   = inode->i_private;

  /* Handle TTY-level IOCTLs here */
  /* Let low-level driver handle the call first */
  int ret = dev->ops->ioctl(filep, cmd, arg);
  /* Append any higher level TTY flags */
  switch (cmd)
    {
      case TCGETS:
      {
          struct termios *termiosp = (struct termios*)arg;

          if (!termiosp)
            {
              ret = -EINVAL;
              break;
            }

          /* Fetch the out flags */
          termiosp->c_oflag = dev->termios_s.c_oflag;
          /* Fetch the in flags */
          termiosp->c_iflag = dev->termios_s.c_iflag;
      }
      break;

    case TCSETS:
      {
          struct termios *termiosp = (struct termios*)arg;

          if (!termiosp)
            {
              ret = -EINVAL;
              break;
            }

          /* Set the out flags */
          dev->termios_s.c_oflag = termiosp->c_oflag;
          /* Set the in flags */
          dev->termios_s.c_iflag = termiosp->c_iflag;
      }
      break;
    }
  return ret;
}

/****************************************************************************
 * Name: uart_poll
 ****************************************************************************/

#ifndef CONFIG_DISABLE_POLL
int uart_poll(FAR struct file *filep, FAR struct pollfd *fds, bool setup)
{
  FAR struct inode *inode = filep->f_inode;
  FAR uart_dev_t   *dev   = inode->i_private;
  pollevent_t       eventset;
  int               ndx;
  int               ret;
  int               i;

  /* Some sanity checking */

#if CONFIG_DEBUG
  if (!dev || !fds)
    {
      return -ENODEV;
    }
#endif

  /* Are we setting up the poll?  Or tearing it down? */

  ret = uart_takesem(&dev->pollsem, true);
  if (ret < 0)
    {
      /* A signal received while waiting for access to the poll data
       * will abort the operation.
       */

      return ret;
    }

  if (setup)
    {
      /* This is a request to set up the poll.  Find an available
       * slot for the poll structure reference
       */

      for (i = 0; i < CONFIG_SERIAL_NPOLLWAITERS; i++)
        {
          /* Find an available slot */

          if (!dev->fds[i])
            {
              /* Bind the poll structure and this slot */

              dev->fds[i]  = fds;
              fds->priv    = &dev->fds[i];
              break;
            }
        }

      if (i >= CONFIG_SERIAL_NPOLLWAITERS)
        {
          fds->priv    = NULL;
          ret          = -EBUSY;
          goto errout;
        }

      /* Should we immediately notify on any of the requested events?
       * First, check if the xmit buffer is full.
       *
       * Get exclusive access to the xmit buffer indices.  NOTE: that we do not
       * let this wait be interrupted by a signal (we probably should, but that
       * would be a little awkward).
       */

      eventset = 0;
      (void)uart_takesem(&dev->xmit.sem, false);

      ndx = dev->xmit.head + 1;
      if (ndx >= dev->xmit.size)
        {
          ndx = 0;
        }

      if (ndx != dev->xmit.tail)
       {
         eventset |= POLLOUT;
       }

      uart_givesem(&dev->xmit.sem);

      /* Check if the receive buffer is empty
       *
       * Get exclusive access to the recv buffer indices.  NOTE: that we do not
       * let this wait be interrupted by a signal (we probably should, but that
       * would be a little awkward).
       */

      (void)uart_takesem(&dev->recv.sem, false);
      if (dev->recv.head != dev->recv.tail)
       {
         eventset |= POLLIN;
       }

      uart_givesem(&dev->recv.sem);

      if (eventset)
        {
          uart_pollnotify(dev, eventset);
        }

    }
  else if (fds->priv)
    {
      /* This is a request to tear down the poll. */

      struct pollfd **slot = (struct pollfd **)fds->priv;

#ifdef CONFIG_DEBUG
      if (!slot)
        {
          ret              = -EIO;
          goto errout;
        }
#endif

      /* Remove all memory of the poll setup */

      *slot                = NULL;
      fds->priv            = NULL;
    }

errout:
  uart_givesem(&dev->pollsem);
  return ret;
}
#endif

/************************************************************************************
 * Name: uart_close
 *
 * Description:
 *   This routine is called when the serial port gets closed.
 *   It waits for the last remaining data to be sent.
 *
 ************************************************************************************/

static int uart_close(FAR struct file *filep)
{
  FAR struct inode *inode = filep->f_inode;
  FAR uart_dev_t   *dev   = inode->i_private;
  irqstate_t        flags;

  /* Get exclusive access to the close semaphore (to synchronize open/close operations.
   * NOTE: that we do not let this wait be interrupted by a signal.  Technically, we
   * should, but almost no one every checks the return value from close() so we avoid
   * a potential memory leak by ignoring signals in this case.
   */

  (void)uart_takesem(&dev->closesem, false);
  if (dev->open_count > 1)
    {
      dev->open_count--;
      uart_givesem(&dev->closesem);
      return OK;
    }

  /* There are no more references to the port */

  dev->open_count = 0;

  /* Stop accepting input */

  uart_disablerxint(dev);

  /* Now we wait for the transmit buffer to clear */

  while (dev->xmit.head != dev->xmit.tail)
    {
#ifndef CONFIG_DISABLE_SIGNALS
      usleep(HALF_SECOND_USEC);
#else
      up_mdelay(HALF_SECOND_MSEC);
#endif
    }

  /* And wait for the TX fifo to drain */

  while (!uart_txempty(dev))
    {
#ifndef CONFIG_DISABLE_SIGNALS
      usleep(HALF_SECOND_USEC);
#else
      up_mdelay(HALF_SECOND_MSEC);
#endif
    }

  /* Free the IRQ and disable the UART */

  flags = irqsave();       /* Disable interrupts */
  uart_detach(dev);        /* Detach interrupts */
  if (!dev->isconsole)     /* Check for the serial console UART */
    {
      uart_shutdown(dev);  /* Disable the UART */
    }
  irqrestore(flags);

  uart_givesem(&dev->closesem);
  return OK;
 }

/************************************************************************************
 * Name: uart_open
 *
 * Description:
 *   This routine is called whenever a serial port is opened.
 *
 ************************************************************************************/

static int uart_open(FAR struct file *filep)
{
  struct inode *inode = filep->f_inode;
  uart_dev_t   *dev   = inode->i_private;
  uint8_t       tmp;
  int           ret;

  /* If the port is the middle of closing, wait until the close is finished.
   * If a signal is received while we are waiting, then return EINTR.
   */

  ret = uart_takesem(&dev->closesem, true);
  if (ret < 0)
    {
      /* A signal received while waiting for the last close operation. */

      return ret;
    }

  /* Start up serial port */
  /* Increment the count of references to the device. */

  tmp = dev->open_count + 1;
  if (tmp == 0)
    {
      /* More than 255 opens; uint8_t overflows to zero */

      ret = -EMFILE;
      goto errout_with_sem;
    }

  /* Check if this is the first time that the driver has been opened. */

  if (tmp == 1)
    {
      irqstate_t flags = irqsave();

      /* If this is the console, then the UART has already been initialized. */

      if (!dev->isconsole)
        {
          /* Perform one time hardware initialization */

          ret = uart_setup(dev);
          if (ret < 0)
            {
              irqrestore(flags);
              goto errout_with_sem;
            }
        }

      /* In any event, we do have to configure for interrupt driven mode of
       * operation.  Attach the hardware IRQ(s). Hmm.. should shutdown() the
       * the device in the rare case that uart_attach() fails, tmp==1, and
       * this is not the console.
       */

      ret = uart_attach(dev);
      if (ret < 0)
        {
           uart_shutdown(dev);
           irqrestore(flags);
           goto errout_with_sem;
        }

      /* Mark the io buffers empty */

      dev->xmit.head = 0;
      dev->xmit.tail = 0;
      dev->recv.head = 0;
      dev->recv.tail = 0;

      /* Enable the RX interrupt */

      uart_enablerxint(dev);
      irqrestore(flags);
    }

  /* Save the new open count on success */

  dev->open_count = tmp;

errout_with_sem:
  uart_givesem(&dev->closesem);
  return ret;
}

/************************************************************************************
 * Public Functions
 ************************************************************************************/

/************************************************************************************
 * Name: uart_register
 *
 * Description:
 *   Register serial console and serial ports.
 *
 ************************************************************************************/

int uart_register(FAR const char *path, FAR uart_dev_t *dev)
{
  sem_init(&dev->xmit.sem, 0, 1);
  sem_init(&dev->recv.sem, 0, 1);
  sem_init(&dev->closesem, 0, 1);
  sem_init(&dev->xmitsem,  0, 0);
  sem_init(&dev->recvsem,  0, 0);
#ifndef CONFIG_DISABLE_POLL
  sem_init(&dev->pollsem,  0, 1);
#endif
  /* Setup termios flags */
  memset(&dev->termios_s, 0, sizeof(dev->termios_s));
  if (dev->isconsole == true)
    {
      /* Device is console, set up termios flags */
      dev->termios_s.c_oflag |= ONLCR;
    }

  dbg("Registering %s\n", path);
  return register_driver(path, &g_serialops, 0666, dev);
}

/************************************************************************************
 * Name: uart_datareceived
 *
 * Description:
 *   This function is called from uart_recvchars when new serial data is place in 
 *   the driver's circular buffer.  This function will wake-up any stalled read()
 *   operations that are waiting for incoming data.
 *
 ************************************************************************************/

void uart_datareceived(FAR uart_dev_t *dev)
{
  /* Awaken any awaiting read() operations */

  if (dev->recvwaiting)
    {
      dev->recvwaiting = false;
      (void)sem_post(&dev->recvsem);
    }

  /* Notify all poll/select waiters that they can read from the recv buffer */

  uart_pollnotify(dev, POLLIN);

}

/************************************************************************************
 * Name: uart_datasent
 *
 * Description:
 *   This function is called from uart_xmitchars after serial data has been sent,
 *   freeing up some space in the driver's circular buffer. This function will
 *   wake-up any stalled write() operations that was waiting for space to buffer
 *   outgoing data.
 *
 ************************************************************************************/

void uart_datasent(FAR uart_dev_t *dev)
{
  if (dev->xmitwaiting)
    {
      dev->xmitwaiting = false;
      (void)sem_post(&dev->xmitsem);
    }

  /* Notify all poll/select waiters that they can write to xmit buffer */

  uart_pollnotify(dev, POLLOUT);
}

<|MERGE_RESOLUTION|>--- conflicted
+++ resolved
@@ -325,10 +325,10 @@
     {
       int ch = *buffer++;
 
-      /* If this is the console, then we should replace LF with CR-LF */
+      /* If the ONLCR flag is set, we should translate \n to \r\n */
 
       ret = OK;
-      if (dev->isconsole && ch == '\n')
+      if ((ch == '\n') && (dev->termios_s.c_oflag && ONLCR))
         {
           ret = uart_putxmitchar(dev, '\r');
         }
@@ -344,11 +344,7 @@
        * uart_putxmitchar() should return an error.
        */
 
-<<<<<<< HEAD
-      if ((dev->termios_s.c_oflag && ONLCR) && ch == '\n')
-=======
       if (ret < 0)
->>>>>>> 3cc812db
         {
           /* POSIX requires that we return -1 and errno set if no data was
            * transferred.  Otherwise, we return the number of bytes in the

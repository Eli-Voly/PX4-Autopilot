/****************************************************************************
 *
 *   Copyright (C) 2012 PX4 Development Team. All rights reserved.
 *   Author: Lorenz Meier <lm@inf.ethz.ch>
 *
 * Redistribution and use in source and binary forms, with or without
 * modification, are permitted provided that the following conditions
 * are met:
 *
 * 1. Redistributions of source code must retain the above copyright
 *    notice, this list of conditions and the following disclaimer.
 * 2. Redistributions in binary form must reproduce the above copyright
 *    notice, this list of conditions and the following disclaimer in
 *    the documentation and/or other materials provided with the
 *    distribution.
 * 3. Neither the name PX4 nor the names of its contributors may be
 *    used to endorse or promote products derived from this software
 *    without specific prior written permission.
 *
 * THIS SOFTWARE IS PROVIDED BY THE COPYRIGHT HOLDERS AND CONTRIBUTORS
 * "AS IS" AND ANY EXPRESS OR IMPLIED WARRANTIES, INCLUDING, BUT NOT
 * LIMITED TO, THE IMPLIED WARRANTIES OF MERCHANTABILITY AND FITNESS
 * FOR A PARTICULAR PURPOSE ARE DISCLAIMED. IN NO EVENT SHALL THE
 * COPYRIGHT OWNER OR CONTRIBUTORS BE LIABLE FOR ANY DIRECT, INDIRECT,
 * INCIDENTAL, SPECIAL, EXEMPLARY, OR CONSEQUENTIAL DAMAGES (INCLUDING,
 * BUT NOT LIMITED TO, PROCUREMENT OF SUBSTITUTE GOODS OR SERVICES; LOSS
 * OF USE, DATA, OR PROFITS; OR BUSINESS INTERRUPTION) HOWEVER CAUSED
 * AND ON ANY THEORY OF LIABILITY, WHETHER IN CONTRACT, STRICT
 * LIABILITY, OR TORT (INCLUDING NEGLIGENCE OR OTHERWISE) ARISING IN
 * ANY WAY OUT OF THE USE OF THIS SOFTWARE, EVEN IF ADVISED OF THE
 * POSSIBILITY OF SUCH DAMAGE.
 *
 ****************************************************************************/

/**
 * @file multirotor_att_control_main.c
 *
 * Implementation of multirotor attitude control main loop.
 *
 * @author Lorenz Meier <lm@inf.ethz.ch>
 */

#include <nuttx/config.h>
#include <stdio.h>
#include <stdlib.h>
#include <string.h>
#include <stdbool.h>
#include <unistd.h>
#include <fcntl.h>
#include <errno.h>
#include <debug.h>
#include <getopt.h>
#include <time.h>
#include <math.h>
#include <poll.h>
#include <sys/prctl.h>
#include <drivers/drv_hrt.h>
#include <uORB/uORB.h>
#include <drivers/drv_gyro.h>
#include <uORB/topics/vehicle_control_mode.h>
<<<<<<< HEAD
#include <uORB/topics/actuator_armed.h>
=======
>>>>>>> f96bb824
#include <uORB/topics/vehicle_attitude.h>
#include <uORB/topics/vehicle_attitude_setpoint.h>
#include <uORB/topics/manual_control_setpoint.h>
#include <uORB/topics/offboard_control_setpoint.h>
#include <uORB/topics/vehicle_rates_setpoint.h>
#include <uORB/topics/vehicle_control_debug.h>
#include <uORB/topics/sensor_combined.h>
#include <uORB/topics/actuator_controls.h>
#include <uORB/topics/parameter_update.h>

#include <systemlib/perf_counter.h>
#include <systemlib/systemlib.h>
#include <systemlib/param/param.h>

#include "multirotor_attitude_control.h"
#include "multirotor_rate_control.h"

PARAM_DEFINE_FLOAT(MC_RCLOSS_THR, 0.0f); // This defines the throttle when the RC signal is lost.

__EXPORT int multirotor_att_control_main(int argc, char *argv[]);

static bool thread_should_exit;
static int mc_task;
static bool motor_test_mode = false;

<<<<<<< HEAD
static orb_advert_t actuator_pub;
static orb_advert_t control_debug_pub;


=======
>>>>>>> f96bb824
static int
mc_thread_main(int argc, char *argv[])
{
	/* declare and safely initialize all structs */
	struct vehicle_control_mode_s control_mode;
	memset(&control_mode, 0, sizeof(control_mode));
<<<<<<< HEAD
	struct actuator_armed_s armed;
	memset(&armed, 0, sizeof(armed));
=======
>>>>>>> f96bb824
	struct vehicle_attitude_s att;
	memset(&att, 0, sizeof(att));
	struct vehicle_attitude_setpoint_s att_sp;
	memset(&att_sp, 0, sizeof(att_sp));
	struct manual_control_setpoint_s manual;
	memset(&manual, 0, sizeof(manual));
	struct sensor_combined_s raw;
	memset(&raw, 0, sizeof(raw));
	struct offboard_control_setpoint_s offboard_sp;
	memset(&offboard_sp, 0, sizeof(offboard_sp));
	struct vehicle_rates_setpoint_s rates_sp;
	memset(&rates_sp, 0, sizeof(rates_sp));

	struct actuator_controls_s actuators;
	memset(&actuators, 0, sizeof(actuators));

	struct vehicle_control_debug_s control_debug;
	memset(&control_debug, 0, sizeof(control_debug));

	/* subscribe to attitude, motor setpoints and system state */
	int att_sub = orb_subscribe(ORB_ID(vehicle_attitude));
	int param_sub = orb_subscribe(ORB_ID(parameter_update));
	int att_setpoint_sub = orb_subscribe(ORB_ID(vehicle_attitude_setpoint));
	int setpoint_sub = orb_subscribe(ORB_ID(offboard_control_setpoint));
	int control_mode_sub = orb_subscribe(ORB_ID(vehicle_control_mode));
<<<<<<< HEAD
	int armed_sub = orb_subscribe(ORB_ID(actuator_armed));
=======
>>>>>>> f96bb824
	int manual_sub = orb_subscribe(ORB_ID(manual_control_setpoint));
	int sensor_sub = orb_subscribe(ORB_ID(sensor_combined));

	/*
	 * Do not rate-limit the loop to prevent aliasing
	 * if rate-limiting would be desired later, the line below would
	 * enable it.
	 *
	 * rate-limit the attitude subscription to 200Hz to pace our loop
	 * orb_set_interval(att_sub, 5);
	 */
	struct pollfd fds[2] = {
		{ .fd = att_sub, .events = POLLIN },
		{ .fd = param_sub, .events = POLLIN }
	};

	/* publish actuator controls */
	for (unsigned i = 0; i < NUM_ACTUATOR_CONTROLS; i++) {
		actuators.control[i] = 0.0f;
	}
	
	control_debug_pub = orb_advertise(ORB_ID(vehicle_control_debug), &control_debug);

	orb_advert_t actuator_pub = orb_advertise(ORB_ID_VEHICLE_ATTITUDE_CONTROLS, &actuators);
	orb_advert_t att_sp_pub = orb_advertise(ORB_ID(vehicle_attitude_setpoint), &att_sp);
	orb_advert_t rates_sp_pub = orb_advertise(ORB_ID(vehicle_rates_setpoint), &rates_sp);
	int rates_sp_sub = orb_subscribe(ORB_ID(vehicle_rates_setpoint));

	/* register the perf counter */
	perf_counter_t mc_loop_perf = perf_alloc(PC_ELAPSED, "multirotor_att_control_runtime");
	perf_counter_t mc_interval_perf = perf_alloc(PC_INTERVAL, "multirotor_att_control_interval");
	perf_counter_t mc_err_perf = perf_alloc(PC_COUNT, "multirotor_att_control_err");

	/* welcome user */
	warnx("starting");

	/* store last control mode to detect mode switches */
	bool flag_control_manual_enabled = false;
	bool flag_control_attitude_enabled = false;
<<<<<<< HEAD
	bool flag_armed = false;
	bool flag_control_position_enabled = false;
	bool flag_control_velocity_enabled = false;
=======
>>>>>>> f96bb824

	bool control_yaw_position = true;
	bool reset_yaw_sp = true;

	/* prepare the handle for the failsafe throttle */
	param_t failsafe_throttle_handle = param_find("MC_RCLOSS_THR");
	float failsafe_throttle = 0.0f;

	while (!thread_should_exit) {

		/* wait for a sensor update, check for exit condition every 500 ms */
		int ret = poll(fds, 2, 500);

		if (ret < 0) {
			/* poll error, count it in perf */
			perf_count(mc_err_perf);

		} else if (ret == 0) {
			/* no return value, ignore */
		} else {
			/* only update parameters if they changed */
			if (fds[1].revents & POLLIN) {
				/* read from param to clear updated flag */
				struct parameter_update_s update;
				orb_copy(ORB_ID(parameter_update), param_sub, &update);

				/* update parameters */
				// XXX no params here yet
			}

			/* only run controller if attitude changed */
			if (fds[0].revents & POLLIN) {

				perf_begin(mc_loop_perf);

				/* get a local copy of system state */
				bool updated;
				orb_check(control_mode_sub, &updated);
<<<<<<< HEAD

				if (updated) {
					orb_copy(ORB_ID(vehicle_control_mode), control_mode_sub, &control_mode);
				}

				orb_check(armed_sub, &updated);

				if (updated) {
					orb_copy(ORB_ID(actuator_armed), armed_sub, &armed);
=======

				if (updated) {
					orb_copy(ORB_ID(vehicle_control_mode), control_mode_sub, &control_mode);
>>>>>>> f96bb824
				}

				/* get a local copy of manual setpoint */
				orb_copy(ORB_ID(manual_control_setpoint), manual_sub, &manual);
				/* get a local copy of attitude */
				orb_copy(ORB_ID(vehicle_attitude), att_sub, &att);
				/* get a local copy of attitude setpoint */
				orb_copy(ORB_ID(vehicle_attitude_setpoint), att_setpoint_sub, &att_sp);
				/* get a local copy of rates setpoint */
				orb_check(setpoint_sub, &updated);

				if (updated) {
					orb_copy(ORB_ID(offboard_control_setpoint), setpoint_sub, &offboard_sp);
				}

				/* get a local copy of the current sensor values */
				orb_copy(ORB_ID(sensor_combined), sensor_sub, &raw);

<<<<<<< HEAD
				/** STEP 1: Define which input is the dominating control input */
=======
				/* define which input is the dominating control input */
>>>>>>> f96bb824
				if (control_mode.flag_control_offboard_enabled) {
					/* offboard inputs */
					if (offboard_sp.mode == OFFBOARD_CONTROL_MODE_DIRECT_RATES) {
						rates_sp.roll = offboard_sp.p1;
						rates_sp.pitch = offboard_sp.p2;
						rates_sp.yaw = offboard_sp.p3;
						rates_sp.thrust = offboard_sp.p4;
						rates_sp.timestamp = hrt_absolute_time();
						orb_publish(ORB_ID(vehicle_rates_setpoint), rates_sp_pub, &rates_sp);

					} else if (offboard_sp.mode == OFFBOARD_CONTROL_MODE_DIRECT_ATTITUDE) {
						att_sp.roll_body = offboard_sp.p1;
						att_sp.pitch_body = offboard_sp.p2;
						att_sp.yaw_body = offboard_sp.p3;
						att_sp.thrust = offboard_sp.p4;
						att_sp.timestamp = hrt_absolute_time();
						/* STEP 2: publish the result to the vehicle actuators */
						orb_publish(ORB_ID(vehicle_attitude_setpoint), att_sp_pub, &att_sp);
					}

<<<<<<< HEAD

				} else if (control_mode.flag_control_manual_enabled) {			
					if (control_mode.flag_control_attitude_enabled) {
						/* initialize to current yaw if switching to manual or att control */
						if (control_mode.flag_control_attitude_enabled != flag_control_attitude_enabled ||
						    control_mode.flag_control_manual_enabled != flag_control_manual_enabled ||
						    armed.armed != flag_armed) {
=======
				} else if (control_mode.flag_control_manual_enabled) {
					/* direct manual input */
					if (control_mode.flag_control_attitude_enabled) {
						/* control attitude, update attitude setpoint depending on mode */
						/* initialize to current yaw if switching to manual or att control */
						if (control_mode.flag_control_attitude_enabled != flag_control_attitude_enabled ||
						    control_mode.flag_control_manual_enabled != flag_control_manual_enabled) {
>>>>>>> f96bb824
							att_sp.yaw_body = att.yaw;
						}

						static bool rc_loss_first_time = true;

						/* if the RC signal is lost, try to stay level and go slowly back down to ground */
<<<<<<< HEAD

						rc_loss_first_time = true;
=======
						if (control_mode.failsave_highlevel) {
							if (!control_mode.flag_control_velocity_enabled) {
								/* Don't reset attitude setpoint in position control mode, it's handled by position controller. */
								att_sp.roll_body = 0.0f;
								att_sp.pitch_body = 0.0f;

								if (!control_mode.flag_control_climb_rate_enabled) {
									/* Don't touch throttle in modes with altitude hold, it's handled by position controller.
									 *
									 * Only go to failsafe throttle if last known throttle was
									 * high enough to create some lift to make hovering state likely.
									 *
									 * This is to prevent that someone landing, but not disarming his
									 * multicopter (throttle = 0) does not make it jump up in the air
									 * if shutting down his remote.
									 */
									if (isfinite(manual.throttle) && manual.throttle > 0.2f) {	// TODO use landed status instead of throttle
										/* the failsafe throttle is stored as a parameter, as it depends on the copter and the payload */
										param_get(failsafe_throttle_handle, &failsafe_throttle);
										att_sp.thrust = failsafe_throttle;

									} else {
										att_sp.thrust = 0.0f;
									}
								}
							}

							/* keep current yaw, do not attempt to go to north orientation,
							 * since if the pilot regains RC control, he will be lost regarding
							 * the current orientation.
							 */
							if (rc_loss_first_time)
								att_sp.yaw_body = att.yaw;
>>>>>>> f96bb824

						att_sp.roll_body = manual.roll;
						att_sp.pitch_body = manual.pitch;

						/* set attitude if arming */
						if (!flag_control_attitude_enabled && armed.armed) {
							att_sp.yaw_body = att.yaw;
						}

<<<<<<< HEAD
						/* only move setpoint if manual input is != 0 */
						if ((manual.yaw < -0.01f || 0.01f < manual.yaw) && manual.throttle > 0.1f) {
							rates_sp.yaw = manual.yaw;
							control_yaw_position = false;
							first_time_after_yaw_speed_control = true;

						} else {
							if (first_time_after_yaw_speed_control) {
								att_sp.yaw_body = att.yaw;
								first_time_after_yaw_speed_control = false;
							}

							control_yaw_position = true;
						}

						att_sp.thrust = manual.throttle;
						att_sp.timestamp = hrt_absolute_time();

						/* STEP 2: publish the controller output */
						orb_publish(ORB_ID(vehicle_attitude_setpoint), att_sp_pub, &att_sp);


=======
							/* control yaw in all manual / assisted modes */
							/* set yaw if arming or switching to attitude stabilized mode */
							if (!flag_control_attitude_enabled) {
								reset_yaw_sp = true;
							}

							/* only move setpoint if manual input is != 0 */
							if ((manual.yaw < -0.01f || 0.01f < manual.yaw) && manual.throttle > 0.3f) {	// TODO use landed status instead of throttle
								rates_sp.yaw = manual.yaw;
								control_yaw_position = false;
								reset_yaw_sp = true;

							} else {
								if (reset_yaw_sp) {
									att_sp.yaw_body = att.yaw;
									reset_yaw_sp = false;
								}
								control_yaw_position = true;
							}

							if (!control_mode.flag_control_velocity_enabled) {
								/* don't update attitude setpoint in position control mode */
								att_sp.roll_body = manual.roll;
								att_sp.pitch_body = manual.pitch;

								if (!control_mode.flag_control_climb_rate_enabled) {
									/* don't set throttle in altitude hold modes */
									att_sp.thrust = manual.throttle;
								}
							}

							att_sp.timestamp = hrt_absolute_time();
						}

>>>>>>> f96bb824
						if (motor_test_mode) {
							printf("testmode");
							att_sp.roll_body = 0.0f;
							att_sp.pitch_body = 0.0f;
							att_sp.yaw_body = 0.0f;
							att_sp.thrust = 0.1f;
							att_sp.timestamp = hrt_absolute_time();
						}

						/* STEP 2: publish the controller output */
						orb_publish(ORB_ID(vehicle_attitude_setpoint), att_sp_pub, &att_sp);

					} else {
<<<<<<< HEAD

						//XXX TODO add acro mode here

						/* manual rate inputs, from RC control or joystick */
//						if (state.flag_control_rates_enabled &&
//						    state.manual_control_mode == VEHICLE_MANUAL_CONTROL_MODE_RATES) {
//							rates_sp.roll = manual.roll;
//
//							rates_sp.pitch = manual.pitch;
//							rates_sp.yaw = manual.yaw;
//							rates_sp.thrust = manual.throttle;
//							rates_sp.timestamp = hrt_absolute_time();
//						}
=======
						/* manual rate inputs (ACRO), from RC control or joystick */
						if (control_mode.flag_control_rates_enabled) {
							rates_sp.roll = manual.roll;
							rates_sp.pitch = manual.pitch;
							rates_sp.yaw = manual.yaw;
							rates_sp.thrust = manual.throttle;
							rates_sp.timestamp = hrt_absolute_time();
						}
>>>>>>> f96bb824
					}
				}

<<<<<<< HEAD
				/** STEP 3: Identify the controller setup to run and set up the inputs correctly */
				if (control_mode.flag_control_attitude_enabled) {
					multirotor_control_attitude(&att_sp, &att, &rates_sp, control_yaw_position, &control_debug_pub, &control_debug);
=======
				/* check if we should we reset integrals */
				bool reset_integral = !control_mode.flag_armed || att_sp.thrust < 0.1f;	// TODO use landed status instead of throttle
>>>>>>> f96bb824

				/* run attitude controller if needed */
				if (control_mode.flag_control_attitude_enabled) {
					multirotor_control_attitude(&att_sp, &att, &rates_sp, control_yaw_position, reset_integral);
					orb_publish(ORB_ID(vehicle_rates_setpoint), rates_sp_pub, &rates_sp);
				}

				/* measure in what intervals the controller runs */
				perf_count(mc_interval_perf);

<<<<<<< HEAD
				float rates[3];
				float rates_acc[3];
=======
				/* run rates controller if needed */
				if (control_mode.flag_control_rates_enabled) {
					/* get current rate setpoint */
					bool rates_sp_updated = false;
					orb_check(rates_sp_sub, &rates_sp_updated);
>>>>>>> f96bb824

					if (rates_sp_updated) {
						orb_copy(ORB_ID(vehicle_rates_setpoint), rates_sp_sub, &rates_sp);
					}

					/* apply controller */
					float rates[3];
					rates[0] = att.rollspeed;
					rates[1] = att.pitchspeed;
					rates[2] = att.yawspeed;
					multirotor_control_rates(&rates_sp, rates, &actuators, reset_integral);
				} else {
					/* rates controller disabled, set actuators to zero for safety */
					actuators.control[0] = 0.0f;
					actuators.control[1] = 0.0f;
					actuators.control[2] = 0.0f;
					actuators.control[3] = 0.0f;
				}
<<<<<<< HEAD

				/* apply controller */
				rates[0] = att.rollspeed;
				rates[1] = att.pitchspeed;
				rates[2] = att.yawspeed;

				multirotor_control_rates(&rates_sp, rates, &actuators, &control_debug_pub, &control_debug);
				orb_publish(ORB_ID_VEHICLE_ATTITUDE_CONTROLS, actuator_pub, &actuators);

				orb_publish(ORB_ID(vehicle_control_debug), control_debug_pub, &control_debug);

				/* update control_mode */
				flag_control_attitude_enabled = control_mode.flag_control_attitude_enabled;
				flag_control_manual_enabled = control_mode.flag_control_manual_enabled;
				flag_control_position_enabled = control_mode.flag_control_position_enabled;
				flag_control_velocity_enabled = control_mode.flag_control_velocity_enabled;
				flag_armed = armed.armed;
=======
				actuators.timestamp = hrt_absolute_time();
				orb_publish(ORB_ID_VEHICLE_ATTITUDE_CONTROLS, actuator_pub, &actuators);

				/* update state */
				flag_control_attitude_enabled = control_mode.flag_control_attitude_enabled;
				flag_control_manual_enabled = control_mode.flag_control_manual_enabled;
>>>>>>> f96bb824

				perf_end(mc_loop_perf);
			} /* end of poll call for attitude updates */
		} /* end of poll return value check */
	}

	warnx("stopping, disarming motors");

	/* kill all outputs */
	for (unsigned i = 0; i < NUM_ACTUATOR_CONTROLS; i++)
		actuators.control[i] = 0.0f;

	orb_publish(ORB_ID_VEHICLE_ATTITUDE_CONTROLS, actuator_pub, &actuators);


	close(att_sub);
	close(control_mode_sub);
	close(manual_sub);
	close(actuator_pub);
	close(att_sp_pub);

	perf_print_counter(mc_loop_perf);
	perf_free(mc_loop_perf);

	fflush(stdout);
	exit(0);
}

static void
usage(const char *reason)
{
	if (reason)
		fprintf(stderr, "%s\n", reason);

	fprintf(stderr, "usage: multirotor_att_control [-m <mode>] [-t] {start|status|stop}\n");
	fprintf(stderr, "    <mode> is 'rates' or 'attitude'\n");
	fprintf(stderr, "    -t enables motor test mode with 10%% thrust\n");
	exit(1);
}

int multirotor_att_control_main(int argc, char *argv[])
{
	int	ch;
	unsigned int optioncount = 0;

	while ((ch = getopt(argc, argv, "tm:")) != EOF) {
		switch (ch) {
		case 't':
			motor_test_mode = true;
			optioncount += 1;
			break;

		case ':':
			usage("missing parameter");
			break;

		default:
			fprintf(stderr, "option: -%c\n", ch);
			usage("unrecognized option");
			break;
		}
	}

	argc -= optioncount;
	//argv += optioncount;

	if (argc < 1)
		usage("missing command");

	if (!strcmp(argv[1 + optioncount], "start")) {

		thread_should_exit = false;
		mc_task = task_spawn_cmd("multirotor_att_control",
					 SCHED_DEFAULT,
					 SCHED_PRIORITY_MAX - 15,
					 2048,
					 mc_thread_main,
					 NULL);
		exit(0);
	}

	if (!strcmp(argv[1 + optioncount], "stop")) {
		thread_should_exit = true;
		exit(0);
	}

	usage("unrecognized command");
	exit(1);
}<|MERGE_RESOLUTION|>--- conflicted
+++ resolved
@@ -58,16 +58,11 @@
 #include <uORB/uORB.h>
 #include <drivers/drv_gyro.h>
 #include <uORB/topics/vehicle_control_mode.h>
-<<<<<<< HEAD
-#include <uORB/topics/actuator_armed.h>
-=======
->>>>>>> f96bb824
 #include <uORB/topics/vehicle_attitude.h>
 #include <uORB/topics/vehicle_attitude_setpoint.h>
 #include <uORB/topics/manual_control_setpoint.h>
 #include <uORB/topics/offboard_control_setpoint.h>
 #include <uORB/topics/vehicle_rates_setpoint.h>
-#include <uORB/topics/vehicle_control_debug.h>
 #include <uORB/topics/sensor_combined.h>
 #include <uORB/topics/actuator_controls.h>
 #include <uORB/topics/parameter_update.h>
@@ -87,24 +82,12 @@
 static int mc_task;
 static bool motor_test_mode = false;
 
-<<<<<<< HEAD
-static orb_advert_t actuator_pub;
-static orb_advert_t control_debug_pub;
-
-
-=======
->>>>>>> f96bb824
 static int
 mc_thread_main(int argc, char *argv[])
 {
 	/* declare and safely initialize all structs */
 	struct vehicle_control_mode_s control_mode;
 	memset(&control_mode, 0, sizeof(control_mode));
-<<<<<<< HEAD
-	struct actuator_armed_s armed;
-	memset(&armed, 0, sizeof(armed));
-=======
->>>>>>> f96bb824
 	struct vehicle_attitude_s att;
 	memset(&att, 0, sizeof(att));
 	struct vehicle_attitude_setpoint_s att_sp;
@@ -121,19 +104,12 @@
 	struct actuator_controls_s actuators;
 	memset(&actuators, 0, sizeof(actuators));
 
-	struct vehicle_control_debug_s control_debug;
-	memset(&control_debug, 0, sizeof(control_debug));
-
 	/* subscribe to attitude, motor setpoints and system state */
 	int att_sub = orb_subscribe(ORB_ID(vehicle_attitude));
 	int param_sub = orb_subscribe(ORB_ID(parameter_update));
 	int att_setpoint_sub = orb_subscribe(ORB_ID(vehicle_attitude_setpoint));
 	int setpoint_sub = orb_subscribe(ORB_ID(offboard_control_setpoint));
 	int control_mode_sub = orb_subscribe(ORB_ID(vehicle_control_mode));
-<<<<<<< HEAD
-	int armed_sub = orb_subscribe(ORB_ID(actuator_armed));
-=======
->>>>>>> f96bb824
 	int manual_sub = orb_subscribe(ORB_ID(manual_control_setpoint));
 	int sensor_sub = orb_subscribe(ORB_ID(sensor_combined));
 
@@ -154,8 +130,6 @@
 	for (unsigned i = 0; i < NUM_ACTUATOR_CONTROLS; i++) {
 		actuators.control[i] = 0.0f;
 	}
-	
-	control_debug_pub = orb_advertise(ORB_ID(vehicle_control_debug), &control_debug);
 
 	orb_advert_t actuator_pub = orb_advertise(ORB_ID_VEHICLE_ATTITUDE_CONTROLS, &actuators);
 	orb_advert_t att_sp_pub = orb_advertise(ORB_ID(vehicle_attitude_setpoint), &att_sp);
@@ -173,12 +147,6 @@
 	/* store last control mode to detect mode switches */
 	bool flag_control_manual_enabled = false;
 	bool flag_control_attitude_enabled = false;
-<<<<<<< HEAD
-	bool flag_armed = false;
-	bool flag_control_position_enabled = false;
-	bool flag_control_velocity_enabled = false;
-=======
->>>>>>> f96bb824
 
 	bool control_yaw_position = true;
 	bool reset_yaw_sp = true;
@@ -187,6 +155,7 @@
 	param_t failsafe_throttle_handle = param_find("MC_RCLOSS_THR");
 	float failsafe_throttle = 0.0f;
 
+
 	while (!thread_should_exit) {
 
 		/* wait for a sensor update, check for exit condition every 500 ms */
@@ -199,6 +168,7 @@
 		} else if (ret == 0) {
 			/* no return value, ignore */
 		} else {
+
 			/* only update parameters if they changed */
 			if (fds[1].revents & POLLIN) {
 				/* read from param to clear updated flag */
@@ -217,21 +187,9 @@
 				/* get a local copy of system state */
 				bool updated;
 				orb_check(control_mode_sub, &updated);
-<<<<<<< HEAD
 
 				if (updated) {
 					orb_copy(ORB_ID(vehicle_control_mode), control_mode_sub, &control_mode);
-				}
-
-				orb_check(armed_sub, &updated);
-
-				if (updated) {
-					orb_copy(ORB_ID(actuator_armed), armed_sub, &armed);
-=======
-
-				if (updated) {
-					orb_copy(ORB_ID(vehicle_control_mode), control_mode_sub, &control_mode);
->>>>>>> f96bb824
 				}
 
 				/* get a local copy of manual setpoint */
@@ -250,11 +208,7 @@
 				/* get a local copy of the current sensor values */
 				orb_copy(ORB_ID(sensor_combined), sensor_sub, &raw);
 
-<<<<<<< HEAD
-				/** STEP 1: Define which input is the dominating control input */
-=======
 				/* define which input is the dominating control input */
->>>>>>> f96bb824
 				if (control_mode.flag_control_offboard_enabled) {
 					/* offboard inputs */
 					if (offboard_sp.mode == OFFBOARD_CONTROL_MODE_DIRECT_RATES) {
@@ -275,15 +229,6 @@
 						orb_publish(ORB_ID(vehicle_attitude_setpoint), att_sp_pub, &att_sp);
 					}
 
-<<<<<<< HEAD
-
-				} else if (control_mode.flag_control_manual_enabled) {			
-					if (control_mode.flag_control_attitude_enabled) {
-						/* initialize to current yaw if switching to manual or att control */
-						if (control_mode.flag_control_attitude_enabled != flag_control_attitude_enabled ||
-						    control_mode.flag_control_manual_enabled != flag_control_manual_enabled ||
-						    armed.armed != flag_armed) {
-=======
 				} else if (control_mode.flag_control_manual_enabled) {
 					/* direct manual input */
 					if (control_mode.flag_control_attitude_enabled) {
@@ -291,17 +236,12 @@
 						/* initialize to current yaw if switching to manual or att control */
 						if (control_mode.flag_control_attitude_enabled != flag_control_attitude_enabled ||
 						    control_mode.flag_control_manual_enabled != flag_control_manual_enabled) {
->>>>>>> f96bb824
 							att_sp.yaw_body = att.yaw;
 						}
 
 						static bool rc_loss_first_time = true;
 
 						/* if the RC signal is lost, try to stay level and go slowly back down to ground */
-<<<<<<< HEAD
-
-						rc_loss_first_time = true;
-=======
 						if (control_mode.failsave_highlevel) {
 							if (!control_mode.flag_control_velocity_enabled) {
 								/* Don't reset attitude setpoint in position control mode, it's handled by position controller. */
@@ -335,40 +275,12 @@
 							 */
 							if (rc_loss_first_time)
 								att_sp.yaw_body = att.yaw;
->>>>>>> f96bb824
-
-						att_sp.roll_body = manual.roll;
-						att_sp.pitch_body = manual.pitch;
-
-						/* set attitude if arming */
-						if (!flag_control_attitude_enabled && armed.armed) {
-							att_sp.yaw_body = att.yaw;
-						}
-
-<<<<<<< HEAD
-						/* only move setpoint if manual input is != 0 */
-						if ((manual.yaw < -0.01f || 0.01f < manual.yaw) && manual.throttle > 0.1f) {
-							rates_sp.yaw = manual.yaw;
-							control_yaw_position = false;
-							first_time_after_yaw_speed_control = true;
+
+							rc_loss_first_time = false;
 
 						} else {
-							if (first_time_after_yaw_speed_control) {
-								att_sp.yaw_body = att.yaw;
-								first_time_after_yaw_speed_control = false;
-							}
-
-							control_yaw_position = true;
-						}
-
-						att_sp.thrust = manual.throttle;
-						att_sp.timestamp = hrt_absolute_time();
-
-						/* STEP 2: publish the controller output */
-						orb_publish(ORB_ID(vehicle_attitude_setpoint), att_sp_pub, &att_sp);
-
-
-=======
+							rc_loss_first_time = true;
+
 							/* control yaw in all manual / assisted modes */
 							/* set yaw if arming or switching to attitude stabilized mode */
 							if (!flag_control_attitude_enabled) {
@@ -403,7 +315,6 @@
 							att_sp.timestamp = hrt_absolute_time();
 						}
 
->>>>>>> f96bb824
 						if (motor_test_mode) {
 							printf("testmode");
 							att_sp.roll_body = 0.0f;
@@ -417,21 +328,6 @@
 						orb_publish(ORB_ID(vehicle_attitude_setpoint), att_sp_pub, &att_sp);
 
 					} else {
-<<<<<<< HEAD
-
-						//XXX TODO add acro mode here
-
-						/* manual rate inputs, from RC control or joystick */
-//						if (state.flag_control_rates_enabled &&
-//						    state.manual_control_mode == VEHICLE_MANUAL_CONTROL_MODE_RATES) {
-//							rates_sp.roll = manual.roll;
-//
-//							rates_sp.pitch = manual.pitch;
-//							rates_sp.yaw = manual.yaw;
-//							rates_sp.thrust = manual.throttle;
-//							rates_sp.timestamp = hrt_absolute_time();
-//						}
-=======
 						/* manual rate inputs (ACRO), from RC control or joystick */
 						if (control_mode.flag_control_rates_enabled) {
 							rates_sp.roll = manual.roll;
@@ -440,18 +336,11 @@
 							rates_sp.thrust = manual.throttle;
 							rates_sp.timestamp = hrt_absolute_time();
 						}
->>>>>>> f96bb824
 					}
 				}
 
-<<<<<<< HEAD
-				/** STEP 3: Identify the controller setup to run and set up the inputs correctly */
-				if (control_mode.flag_control_attitude_enabled) {
-					multirotor_control_attitude(&att_sp, &att, &rates_sp, control_yaw_position, &control_debug_pub, &control_debug);
-=======
 				/* check if we should we reset integrals */
 				bool reset_integral = !control_mode.flag_armed || att_sp.thrust < 0.1f;	// TODO use landed status instead of throttle
->>>>>>> f96bb824
 
 				/* run attitude controller if needed */
 				if (control_mode.flag_control_attitude_enabled) {
@@ -462,16 +351,11 @@
 				/* measure in what intervals the controller runs */
 				perf_count(mc_interval_perf);
 
-<<<<<<< HEAD
-				float rates[3];
-				float rates_acc[3];
-=======
 				/* run rates controller if needed */
 				if (control_mode.flag_control_rates_enabled) {
 					/* get current rate setpoint */
 					bool rates_sp_updated = false;
 					orb_check(rates_sp_sub, &rates_sp_updated);
->>>>>>> f96bb824
 
 					if (rates_sp_updated) {
 						orb_copy(ORB_ID(vehicle_rates_setpoint), rates_sp_sub, &rates_sp);
@@ -490,32 +374,12 @@
 					actuators.control[2] = 0.0f;
 					actuators.control[3] = 0.0f;
 				}
-<<<<<<< HEAD
-
-				/* apply controller */
-				rates[0] = att.rollspeed;
-				rates[1] = att.pitchspeed;
-				rates[2] = att.yawspeed;
-
-				multirotor_control_rates(&rates_sp, rates, &actuators, &control_debug_pub, &control_debug);
-				orb_publish(ORB_ID_VEHICLE_ATTITUDE_CONTROLS, actuator_pub, &actuators);
-
-				orb_publish(ORB_ID(vehicle_control_debug), control_debug_pub, &control_debug);
-
-				/* update control_mode */
-				flag_control_attitude_enabled = control_mode.flag_control_attitude_enabled;
-				flag_control_manual_enabled = control_mode.flag_control_manual_enabled;
-				flag_control_position_enabled = control_mode.flag_control_position_enabled;
-				flag_control_velocity_enabled = control_mode.flag_control_velocity_enabled;
-				flag_armed = armed.armed;
-=======
 				actuators.timestamp = hrt_absolute_time();
 				orb_publish(ORB_ID_VEHICLE_ATTITUDE_CONTROLS, actuator_pub, &actuators);
 
 				/* update state */
 				flag_control_attitude_enabled = control_mode.flag_control_attitude_enabled;
 				flag_control_manual_enabled = control_mode.flag_control_manual_enabled;
->>>>>>> f96bb824
 
 				perf_end(mc_loop_perf);
 			} /* end of poll call for attitude updates */

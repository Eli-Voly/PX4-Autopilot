--- conflicted
+++ resolved
@@ -2308,11 +2308,7 @@
 				}
 
 				// evaluate the main state machine according to mode switches
-<<<<<<< HEAD
 				if (set_main_state() == TRANSITION_CHANGED) {
-=======
-				if (set_main_state(_status_changed) == TRANSITION_CHANGED) {
->>>>>>> 96d0755a
 					// play tune on mode change only if armed, blink LED always
 					tune_positive(_armed.armed);
 					_status_changed = true;
@@ -2887,33 +2883,7 @@
 	_leds_counter++;
 }
 
-<<<<<<< HEAD
 transition_result_t Commander::set_main_state()
-=======
-transition_result_t
-Commander::set_main_state(bool &changed)
-{
-	if (_safety.override_available && _safety.override_enabled) {
-		return set_main_state_override_on(changed);
-
-	} else {
-		return set_main_state_rc();
-	}
-}
-
-transition_result_t
-Commander::set_main_state_override_on(bool &changed)
-{
-	const transition_result_t res = main_state_transition(_status, commander_state_s::MAIN_STATE_MANUAL, _status_flags,
-					_internal_state);
-	changed = (res == TRANSITION_CHANGED);
-
-	return res;
-}
-
-transition_result_t
-Commander::set_main_state_rc()
->>>>>>> 96d0755a
 {
 	if ((_manual_control_switches.timestamp == 0)
 	    || (_manual_control_switches.timestamp == _last_manual_control_switches.timestamp)) {
@@ -3025,89 +2995,8 @@
 		} else {
 			res = try_mode_change(new_mode);
 		}
-<<<<<<< HEAD
-=======
 
 		return res;
-
-	} else if (_manual_control_switches.mode_switch != manual_control_switches_s::SWITCH_POS_NONE) {
-		/* offboard and RTL switches off or denied, check main mode switch */
-		switch (_manual_control_switches.mode_switch) {
-		case manual_control_switches_s::SWITCH_POS_NONE:
-			res = TRANSITION_NOT_CHANGED;
-			break;
-
-		case manual_control_switches_s::SWITCH_POS_OFF:		// MANUAL
-			if (_manual_control_switches.stab_switch == manual_control_switches_s::SWITCH_POS_NONE &&
-			    _manual_control_switches.man_switch == manual_control_switches_s::SWITCH_POS_NONE) {
-				/*
-				 * Legacy mode:
-				 * Acro switch being used as stabilized switch in FW.
-				 */
-				if (_manual_control_switches.acro_switch == manual_control_switches_s::SWITCH_POS_ON) {
-					/* manual mode is stabilized already for multirotors, so switch to acro
-					 * for any non-manual mode
-					 */
-					if (_status.vehicle_type == vehicle_status_s::VEHICLE_TYPE_ROTARY_WING && !_status.is_vtol) {
-						res = main_state_transition(_status, commander_state_s::MAIN_STATE_ACRO, _status_flags, _internal_state);
-
-					} else if (_status.vehicle_type == vehicle_status_s::VEHICLE_TYPE_FIXED_WING) {
-						res = main_state_transition(_status, commander_state_s::MAIN_STATE_STAB, _status_flags, _internal_state);
-
-					} else {
-						res = main_state_transition(_status, commander_state_s::MAIN_STATE_MANUAL, _status_flags, _internal_state);
-					}
-
-				} else {
-					res = main_state_transition(_status, commander_state_s::MAIN_STATE_MANUAL, _status_flags, _internal_state);
-				}
-
-			} else {
-				/* New mode:
-				 * - Acro is Acro
-				 * - Manual is not default anymore when the manual switch is assigned
-				 */
-				if (_manual_control_switches.man_switch == manual_control_switches_s::SWITCH_POS_ON) {
-					res = main_state_transition(_status, commander_state_s::MAIN_STATE_MANUAL, _status_flags, _internal_state);
-
-				} else if (_manual_control_switches.acro_switch == manual_control_switches_s::SWITCH_POS_ON) {
-					res = main_state_transition(_status, commander_state_s::MAIN_STATE_ACRO, _status_flags, _internal_state);
-
-				} else if (_manual_control_switches.stab_switch == manual_control_switches_s::SWITCH_POS_ON) {
-					res = main_state_transition(_status, commander_state_s::MAIN_STATE_STAB, _status_flags, _internal_state);
-
-				} else if (_manual_control_switches.man_switch == manual_control_switches_s::SWITCH_POS_NONE) {
-					// default to MANUAL when no manual switch is set
-					res = main_state_transition(_status, commander_state_s::MAIN_STATE_MANUAL, _status_flags, _internal_state);
-
-				} else {
-					// default to STAB when the manual switch is assigned (but off)
-					res = main_state_transition(_status, commander_state_s::MAIN_STATE_STAB, _status_flags, _internal_state);
-				}
-			}
-
-			// TRANSITION_DENIED is not possible here
-			break;
-
-		case manual_control_switches_s::SWITCH_POS_MIDDLE:		// ASSIST
-			if (_manual_control_switches.posctl_switch == manual_control_switches_s::SWITCH_POS_ON) {
-				res = try_mode_change(commander_state_s::MAIN_STATE_POSCTL);
-
-			} else {
-				res = try_mode_change(commander_state_s::MAIN_STATE_ALTCTL);
-			}
-
-			break;
-
-		case manual_control_switches_s::SWITCH_POS_ON:		// AUTO
-			res = try_mode_change(commander_state_s::MAIN_STATE_AUTO_MISSION);
-			break;
-
-		default:
-			break;
-		}
-
->>>>>>> 96d0755a
 	}
 
 	return res;

/****************************************************************************
 *
 *   Copyright (c) 2017 PX4 Development Team. All rights reserved.
 *
 * Redistribution and use in source and binary forms, with or without
 * modification, are permitted provided that the following conditions
 * are met:
 *
 * 1. Redistributions of source code must retain the above copyright
 *    notice, this list of conditions and the following disclaimer.
 * 2. Redistributions in binary form must reproduce the above copyright
 *    notice, this list of conditions and the following disclaimer in
 *    the documentation and/or other materials provided with the
 *    distribution.
 * 3. Neither the name PX4 nor the names of its contributors may be
 *    used to endorse or promote products derived from this software
 *    without specific prior written permission.
 *
 * THIS SOFTWARE IS PROVIDED BY THE COPYRIGHT HOLDERS AND CONTRIBUTORS
 * "AS IS" AND ANY EXPRESS OR IMPLIED WARRANTIES, INCLUDING, BUT NOT
 * LIMITED TO, THE IMPLIED WARRANTIES OF MERCHANTABILITY AND FITNESS
 * FOR A PARTICULAR PURPOSE ARE DISCLAIMED. IN NO EVENT SHALL THE
 * COPYRIGHT OWNER OR CONTRIBUTORS BE LIABLE FOR ANY DIRECT, INDIRECT,
 * INCIDENTAL, SPECIAL, EXEMPLARY, OR CONSEQUENTIAL DAMAGES (INCLUDING,
 * BUT NOT LIMITED TO, PROCUREMENT OF SUBSTITUTE GOODS OR SERVICES; LOSS
 * OF USE, DATA, OR PROFITS; OR BUSINESS INTERRUPTION) HOWEVER CAUSED
 * AND ON ANY THEORY OF LIABILITY, WHETHER IN CONTRACT, STRICT
 * LIABILITY, OR TORT (INCLUDING NEGLIGENCE OR OTHERWISE) ARISING IN
 * ANY WAY OUT OF THE USE OF THIS SOFTWARE, EVEN IF ADVISED OF THE
 * POSSIBILITY OF SUCH DAMAGE.
 *
 ****************************************************************************/

#pragma once


/*   Helper classes  */
#include "Arming/PreFlightCheck/PreFlightCheck.hpp"
#include "failure_detector/FailureDetector.hpp"
#include "ManualControl.hpp"
#include "state_machine_helper.h"
#include "worker_thread.hpp"

#include <lib/controllib/blocks.hpp>
#include <lib/hysteresis/hysteresis.h>
#include <lib/mathlib/mathlib.h>
#include <px4_platform_common/module.h>
#include <px4_platform_common/module_params.h>

// publications
#include <uORB/Publication.hpp>
#include <uORB/topics/actuator_armed.h>
#include <uORB/topics/home_position.h>
#include <uORB/topics/landing_gear.h>
#include <uORB/topics/test_motor.h>
#include <uORB/topics/vehicle_command_ack.h>
#include <uORB/topics/vehicle_control_mode.h>
#include <uORB/topics/vehicle_status.h>
#include <uORB/topics/vehicle_status_flags.h>

// subscriptions
#include <uORB/Subscription.hpp>
#include <uORB/SubscriptionMultiArray.hpp>
#include <uORB/topics/actuator_controls.h>
#include <uORB/topics/airspeed.h>
#include <uORB/topics/battery_status.h>
#include <uORB/topics/cpuload.h>
#include <uORB/topics/distance_sensor.h>
#include <uORB/topics/esc_status.h>
#include <uORB/topics/estimator_selector_status.h>
#include <uORB/topics/estimator_status.h>
#include <uORB/topics/geofence_result.h>
#include <uORB/topics/iridiumsbd_status.h>
#include <uORB/topics/manual_control_switches.h>
#include <uORB/topics/mission.h>
#include <uORB/topics/mission_result.h>
#include <uORB/topics/offboard_control_mode.h>
#include <uORB/topics/parameter_update.h>
#include <uORB/topics/power_button_state.h>
#include <uORB/topics/rtl_flight_time.h>
#include <uORB/topics/safety.h>
#include <uORB/topics/system_power.h>
#include <uORB/topics/telemetry_status.h>
#include <uORB/topics/vehicle_angular_velocity.h>
#include <uORB/topics/vehicle_attitude.h>
#include <uORB/topics/vehicle_command.h>
#include <uORB/topics/vehicle_global_position.h>
#include <uORB/topics/vehicle_land_detected.h>
#include <uORB/topics/vehicle_local_position.h>
#include <uORB/topics/vtol_vehicle_status.h>

using math::constrain;
using systemlib::Hysteresis;

using namespace time_literals;

class Commander : public ModuleBase<Commander>, public ModuleParams
{
public:
	Commander();

	/** @see ModuleBase */
	static int task_spawn(int argc, char *argv[]);

	/** @see ModuleBase */
	static Commander *instantiate(int argc, char *argv[]);

	/** @see ModuleBase */
	static int custom_command(int argc, char *argv[]);

	/** @see ModuleBase */
	static int print_usage(const char *reason = nullptr);

	/** @see ModuleBase::run() */
	void run() override;

	/** @see ModuleBase::print_status() */
	int print_status() override;

	void enable_hil();

	void get_circuit_breaker_params();

private:
	void answer_command(const vehicle_command_s &cmd, uint8_t result);

	transition_result_t arm(arm_disarm_reason_t calling_reason, bool run_preflight_checks = true);
	transition_result_t disarm(arm_disarm_reason_t calling_reason);
	transition_result_t try_mode_change(main_state_t desired_mode);

	void battery_status_check();

	bool check_posvel_validity(const bool data_valid, const float data_accuracy, const float required_accuracy,
				   const hrt_abstime &data_timestamp_us, hrt_abstime *last_fail_time_us, hrt_abstime *probation_time_us,
				   const bool was_valid);

	void control_status_leds(bool changed, const uint8_t battery_warning);

	/**
	 * Checks the status of all available data links and handles switching between different system telemetry states.
	 */
	void data_link_check();

	void avoidance_check();

	void esc_status_check(const esc_status_s &esc_status);

	void estimator_check();

	bool handle_command(const vehicle_command_s &cmd);

	unsigned handle_command_motor_test(const vehicle_command_s &cmd);

	void mission_init();

	void offboard_control_update();

	void print_reject_mode(uint8_t main_state);

	void reset_posvel_validity();

	bool set_home_position();
	bool set_home_position_alt_only();
	bool set_in_air_home_position();
	bool isGPosGoodForInitializingHomePos(const vehicle_global_position_s &gpos) const;
	void fillLocalHomePos(home_position_s &home, const vehicle_local_position_s &lpos) const;
	void fillLocalHomePos(home_position_s &home, float x, float y, float z, float heading) const;
	void fillGlobalHomePos(home_position_s &home, const vehicle_global_position_s &gpos) const;
	void fillGlobalHomePos(home_position_s &home, double lat, double lon, float alt) const;
	void setHomePosValid();
	void updateHomePositionYaw(float yaw);

	void update_control_mode();

	void UpdateEstimateValidity();

<<<<<<< HEAD
=======
	// Set the main system state based on RC and override device inputs
	transition_result_t set_main_state(bool &changed);

	// Enable override (manual reversion mode) on the system
	transition_result_t set_main_state_override_on(bool &changed);

>>>>>>> 96d0755a
	// Set the system main state based on the current RC inputs
	transition_result_t set_main_state();

	bool shutdown_if_allowed();

	bool stabilization_required();

	DEFINE_PARAMETERS(

		(ParamInt<px4::params::NAV_DLL_ACT>) _param_nav_dll_act,
		(ParamInt<px4::params::COM_DL_LOSS_T>) _param_com_dl_loss_t,

		(ParamInt<px4::params::COM_HLDL_LOSS_T>) _param_com_hldl_loss_t,
		(ParamInt<px4::params::COM_HLDL_REG_T>) _param_com_hldl_reg_t,

		(ParamInt<px4::params::NAV_RCL_ACT>) _param_nav_rcl_act,
		(ParamFloat<px4::params::COM_RCL_ACT_T>) _param_com_rcl_act_t,

		(ParamFloat<px4::params::COM_HOME_H_T>) _param_com_home_h_t,
		(ParamFloat<px4::params::COM_HOME_V_T>) _param_com_home_v_t,
		(ParamBool<px4::params::COM_HOME_IN_AIR>) _param_com_home_in_air,

		(ParamFloat<px4::params::COM_POS_FS_EPH>) _param_com_pos_fs_eph,
		(ParamFloat<px4::params::COM_POS_FS_EPV>) _param_com_pos_fs_epv, 	/*Not realy used for now*/
		(ParamFloat<px4::params::COM_VEL_FS_EVH>) _param_com_vel_fs_evh,
		(ParamInt<px4::params::COM_POSCTL_NAVL>) _param_com_posctl_navl,	/* failsafe response to loss of navigation accuracy */

		(ParamInt<px4::params::COM_POS_FS_DELAY>) _param_com_pos_fs_delay,
		(ParamInt<px4::params::COM_POS_FS_PROB>) _param_com_pos_fs_prob,
		(ParamInt<px4::params::COM_POS_FS_GAIN>) _param_com_pos_fs_gain,

		(ParamInt<px4::params::COM_LOW_BAT_ACT>) _param_com_low_bat_act,
		(ParamFloat<px4::params::COM_DISARM_LAND>) _param_com_disarm_land,
		(ParamFloat<px4::params::COM_DISARM_PRFLT>) _param_com_disarm_preflight,

		(ParamBool<px4::params::COM_OBS_AVOID>) _param_com_obs_avoid,

		(ParamInt<px4::params::COM_FLT_PROFILE>) _param_com_flt_profile,

		(ParamFloat<px4::params::COM_OBC_LOSS_T>) _param_com_obc_loss_t,

		// Offboard
		(ParamFloat<px4::params::COM_OF_LOSS_T>) _param_com_of_loss_t,
		(ParamInt<px4::params::COM_OBL_ACT>) _param_com_obl_act,
		(ParamInt<px4::params::COM_OBL_RC_ACT>) _param_com_obl_rc_act,

		(ParamInt<px4::params::COM_PREARM_MODE>) _param_com_prearm_mode,
		(ParamBool<px4::params::COM_MOT_TEST_EN>) _param_com_mot_test_en,

		(ParamFloat<px4::params::COM_KILL_DISARM>) _param_com_kill_disarm,
		(ParamFloat<px4::params::COM_LKDOWN_TKO>) _param_com_lkdown_tko,

		// Engine failure
		(ParamFloat<px4::params::COM_EF_THROT>) _param_ef_throttle_thres,
		(ParamFloat<px4::params::COM_EF_C2T>) _param_ef_current2throttle_thres,
		(ParamFloat<px4::params::COM_EF_TIME>) _param_ef_time_thres,

		(ParamBool<px4::params::COM_ARM_WO_GPS>) _param_arm_without_gps,
		(ParamBool<px4::params::COM_ARM_MIS_REQ>) _param_arm_mission_required,
		(ParamBool<px4::params::COM_ARM_AUTH_REQ>) _param_arm_auth_required,
		(ParamBool<px4::params::COM_ARM_CHK_ESCS>) _param_escs_checks_required,
		(ParamBool<px4::params::COM_REARM_GRACE>) _param_com_rearm_grace,

		(ParamInt<px4::params::COM_FLIGHT_UUID>) _param_flight_uuid,
		(ParamInt<px4::params::COM_TAKEOFF_ACT>) _param_takeoff_finished_action,

		(ParamInt<px4::params::COM_RC_IN_MODE>) _param_rc_in_off,

		(ParamInt<px4::params::COM_FLTMODE1>) _param_fltmode_1,
		(ParamInt<px4::params::COM_FLTMODE2>) _param_fltmode_2,
		(ParamInt<px4::params::COM_FLTMODE3>) _param_fltmode_3,
		(ParamInt<px4::params::COM_FLTMODE4>) _param_fltmode_4,
		(ParamInt<px4::params::COM_FLTMODE5>) _param_fltmode_5,
		(ParamInt<px4::params::COM_FLTMODE6>) _param_fltmode_6,

		// Circuit breakers
		(ParamInt<px4::params::CBRK_SUPPLY_CHK>) _param_cbrk_supply_chk,
		(ParamInt<px4::params::CBRK_USB_CHK>) _param_cbrk_usb_chk,
		(ParamInt<px4::params::CBRK_AIRSPD_CHK>) _param_cbrk_airspd_chk,
		(ParamInt<px4::params::CBRK_ENGINEFAIL>) _param_cbrk_enginefail,
		(ParamInt<px4::params::CBRK_FLIGHTTERM>) _param_cbrk_flightterm,
		(ParamInt<px4::params::CBRK_VELPOSERR>) _param_cbrk_velposerr,
		(ParamInt<px4::params::CBRK_VTOLARMING>) _param_cbrk_vtolarming,

		// Geofrence
		(ParamInt<px4::params::GF_ACTION>) _param_geofence_action,

		// Mavlink
		(ParamInt<px4::params::MAV_COMP_ID>) _param_mav_comp_id,
		(ParamInt<px4::params::MAV_SYS_ID>) _param_mav_sys_id,
		(ParamInt<px4::params::MAV_TYPE>) _param_mav_type,

		(ParamFloat<px4::params::CP_DIST>) _param_cp_dist,

		(ParamFloat<px4::params::BAT_LOW_THR>) _param_bat_low_thr,
		(ParamFloat<px4::params::BAT_CRIT_THR>) _param_bat_crit_thr
	)

	enum class PrearmedMode {
		DISABLED = 0,
		SAFETY_BUTTON = 1,
		ALWAYS = 2
	};

	/* Decouple update interval and hysteresis counters, all depends on intervals */
	static constexpr uint64_t COMMANDER_MONITORING_INTERVAL{10_ms};

	static constexpr uint64_t HOTPLUG_SENS_TIMEOUT{8_s};	/**< wait for hotplug sensors to come online for upto 8 seconds */
	static constexpr uint64_t INAIR_RESTART_HOLDOFF_INTERVAL{500_ms};

	const int64_t POSVEL_PROBATION_MIN = 1_s;	/**< minimum probation duration (usec) */
	const int64_t POSVEL_PROBATION_MAX = 100_s;	/**< maximum probation duration (usec) */

	PreFlightCheck::arm_requirements_t	_arm_requirements{};

	hrt_abstime	_valid_distance_sensor_time_us{0}; /**< Last time that distance sensor data arrived (usec) */

	hrt_abstime	_last_gpos_fail_time_us{0};	/**< Last time that the global position validity recovery check failed (usec) */
	hrt_abstime	_last_lpos_fail_time_us{0};	/**< Last time that the local position validity recovery check failed (usec) */
	hrt_abstime	_last_lvel_fail_time_us{0};	/**< Last time that the local velocity validity recovery check failed (usec) */

	// Probation times for position and velocity validity checks to pass if failed
	hrt_abstime	_gpos_probation_time_us = POSVEL_PROBATION_MIN;
	hrt_abstime	_lpos_probation_time_us = POSVEL_PROBATION_MIN;
	hrt_abstime	_lvel_probation_time_us = POSVEL_PROBATION_MIN;

	/* class variables used to check for navigation failure after takeoff */
	hrt_abstime	_time_last_innov_pass{0};	/**< last time velocity and position innovations passed */
	hrt_abstime	_time_last_innov_fail{0};	/**< last time velocity and position innovations failed */
	bool		_nav_test_passed{false};	/**< true if the post takeoff navigation test has passed */
	bool		_nav_test_failed{false};	/**< true if the post takeoff navigation test has failed */

	bool		_geofence_loiter_on{false};
	bool		_geofence_rtl_on{false};
	bool		_geofence_land_on{false};
	bool		_geofence_warning_action_on{false};
	bool		_geofence_violated_prev{false};

	FailureDetector	_failure_detector;
	bool		_flight_termination_triggered{false};
	bool		_lockdown_triggered{false};


	hrt_abstime	_datalink_last_heartbeat_gcs{0};
	hrt_abstime	_datalink_last_heartbeat_avoidance_system{0};
	hrt_abstime	_datalink_last_heartbeat_onboard_controller{0};
	bool		_onboard_controller_lost{false};
	bool		_avoidance_system_lost{false};

	hrt_abstime	_high_latency_datalink_heartbeat{0};
	hrt_abstime	_high_latency_datalink_lost{0};

	int		_last_esc_online_flags{-1};

	uint8_t		_battery_warning{battery_status_s::BATTERY_WARNING_NONE};
	float		_battery_current{0.0f};

	Hysteresis	_auto_disarm_landed{false};
	Hysteresis	_auto_disarm_killed{false};
	Hysteresis	_offboard_available{false};

	hrt_abstime	_last_print_mode_reject_time{0};	///< To remember when last notification was sent

	bool		_last_condition_local_altitude_valid{false};
	bool		_last_condition_local_position_valid{false};
	bool		_last_condition_global_position_valid{false};

	bool		_last_overload{false};

	unsigned int	_leds_counter{0};

	manual_control_switches_s _manual_control_switches{};
	manual_control_switches_s _last_manual_control_switches{};
	ManualControl _manual_control{this};
	hrt_abstime	_rc_signal_lost_timestamp{0};		///< Time at which the RC reception was lost
	int32_t		_flight_mode_slots[manual_control_switches_s::MODE_SLOT_NUM] {};

	hrt_abstime	_boot_timestamp{0};
	hrt_abstime	_last_disarmed_timestamp{0};
	hrt_abstime	_timestamp_engine_healthy{0}; ///< absolute time when engine was healty
	hrt_abstime	_overload_start{0};		///< time when CPU overload started

	uint32_t	_counter{0};
	uint8_t		_heading_reset_counter{0};

	bool		_status_changed{true};
	bool		_arm_tune_played{false};
	bool		_was_armed{false};
	bool		_failsafe_old{false};	///< check which state machines for changes, clear "changed" flag
	bool		_have_taken_off_since_arming{false};
	bool		_should_set_home_on_takeoff{true};
	bool		_flight_termination_printed{false};
	bool		_system_power_usb_connected{false};

	cpuload_s		_cpuload{};
	geofence_result_s	_geofence_result{};
	vehicle_land_detected_s	_land_detector{};
	safety_s		_safety{};
	vtol_vehicle_status_s	_vtol_status{};

	// commander publications
	actuator_armed_s        _armed{};
	commander_state_s       _internal_state{};
	vehicle_control_mode_s  _vehicle_control_mode{};
	vehicle_status_s        _status{};
	vehicle_status_flags_s  _status_flags{};

	WorkerThread _worker_thread;

	// Subscriptions
	uORB::Subscription					_actuator_controls_sub{ORB_ID_VEHICLE_ATTITUDE_CONTROLS};
	uORB::Subscription					_cmd_sub {ORB_ID(vehicle_command)};
	uORB::Subscription					_cpuload_sub{ORB_ID(cpuload)};
	uORB::Subscription					_esc_status_sub{ORB_ID(esc_status)};
	uORB::Subscription                                      _estimator_selector_status_sub{ORB_ID(estimator_selector_status)};
	uORB::Subscription					_geofence_result_sub{ORB_ID(geofence_result)};
	uORB::Subscription					_iridiumsbd_status_sub{ORB_ID(iridiumsbd_status)};
	uORB::Subscription					_land_detector_sub{ORB_ID(vehicle_land_detected)};
	uORB::Subscription					_safety_sub{ORB_ID(safety)};
	uORB::Subscription					_manual_control_switches_sub{ORB_ID(manual_control_switches)};
	uORB::Subscription					_system_power_sub{ORB_ID(system_power)};
	uORB::Subscription					_vehicle_angular_velocity_sub{ORB_ID(vehicle_angular_velocity)};
	uORB::Subscription					_vehicle_attitude_sub{ORB_ID(vehicle_attitude)};
	uORB::Subscription					_vtol_vehicle_status_sub{ORB_ID(vtol_vehicle_status)};

	uORB::SubscriptionInterval				_parameter_update_sub{ORB_ID(parameter_update), 1_s};

	uORB::SubscriptionMultiArray<battery_status_s, battery_status_s::MAX_INSTANCES> _battery_status_subs{ORB_ID::battery_status};
	uORB::SubscriptionMultiArray<distance_sensor_s>         _distance_sensor_subs{ORB_ID::distance_sensor};
	uORB::SubscriptionMultiArray<telemetry_status_s>        _telemetry_status_subs{ORB_ID::telemetry_status};

#if defined(BOARD_HAS_POWER_CONTROL)
	uORB::Subscription					_power_button_state_sub {ORB_ID(power_button_state)};
#endif // BOARD_HAS_POWER_CONTROL

	uORB::SubscriptionData<airspeed_s>			_airspeed_sub{ORB_ID(airspeed)};
	uORB::SubscriptionData<estimator_status_s>		_estimator_status_sub{ORB_ID(estimator_status)};
	uORB::SubscriptionData<mission_result_s>		_mission_result_sub{ORB_ID(mission_result)};
	uORB::SubscriptionData<offboard_control_mode_s>		_offboard_control_mode_sub{ORB_ID(offboard_control_mode)};
	uORB::SubscriptionData<vehicle_global_position_s>	_global_position_sub{ORB_ID(vehicle_global_position)};
	uORB::SubscriptionData<vehicle_local_position_s>	_local_position_sub{ORB_ID(vehicle_local_position)};
	uORB::SubscriptionData<rtl_flight_time_s>		_rtl_flight_time_sub{ORB_ID(rtl_flight_time)};

	// Publications
	uORB::Publication<actuator_armed_s>			_armed_pub{ORB_ID(actuator_armed)};
	uORB::Publication<commander_state_s>			_commander_state_pub{ORB_ID(commander_state)};
	uORB::Publication<test_motor_s>				_test_motor_pub{ORB_ID(test_motor)};
	uORB::Publication<vehicle_control_mode_s>		_control_mode_pub{ORB_ID(vehicle_control_mode)};
	uORB::Publication<vehicle_status_flags_s>		_vehicle_status_flags_pub{ORB_ID(vehicle_status_flags)};
	uORB::Publication<vehicle_status_s>			_status_pub{ORB_ID(vehicle_status)};
	uORB::Publication<mission_s>				_mission_pub{ORB_ID(mission)};
	uORB::Publication<landing_gear_s>			_landing_gear_pub{ORB_ID(landing_gear)};

	uORB::PublicationData<home_position_s>			_home_pub{ORB_ID(home_position)};

	uORB::Publication<vehicle_command_ack_s>		_command_ack_pub{ORB_ID(vehicle_command_ack)};

	orb_advert_t _mavlink_log_pub{nullptr};
};<|MERGE_RESOLUTION|>--- conflicted
+++ resolved
@@ -174,15 +174,6 @@
 
 	void UpdateEstimateValidity();
 
-<<<<<<< HEAD
-=======
-	// Set the main system state based on RC and override device inputs
-	transition_result_t set_main_state(bool &changed);
-
-	// Enable override (manual reversion mode) on the system
-	transition_result_t set_main_state_override_on(bool &changed);
-
->>>>>>> 96d0755a
 	// Set the system main state based on the current RC inputs
 	transition_result_t set_main_state();
 

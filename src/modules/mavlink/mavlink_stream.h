/****************************************************************************
 *
 *   Copyright (c) 2014 PX4 Development Team. All rights reserved.
 *
 * Redistribution and use in source and binary forms, with or without
 * modification, are permitted provided that the following conditions
 * are met:
 *
 * 1. Redistributions of source code must retain the above copyright
 *    notice, this list of conditions and the following disclaimer.
 * 2. Redistributions in binary form must reproduce the above copyright
 *    notice, this list of conditions and the following disclaimer in
 *    the documentation and/or other materials provided with the
 *    distribution.
 * 3. Neither the name PX4 nor the names of its contributors may be
 *    used to endorse or promote products derived from this software
 *    without specific prior written permission.
 *
 * THIS SOFTWARE IS PROVIDED BY THE COPYRIGHT HOLDERS AND CONTRIBUTORS
 * "AS IS" AND ANY EXPRESS OR IMPLIED WARRANTIES, INCLUDING, BUT NOT
 * LIMITED TO, THE IMPLIED WARRANTIES OF MERCHANTABILITY AND FITNESS
 * FOR A PARTICULAR PURPOSE ARE DISCLAIMED. IN NO EVENT SHALL THE
 * COPYRIGHT OWNER OR CONTRIBUTORS BE LIABLE FOR ANY DIRECT, INDIRECT,
 * INCIDENTAL, SPECIAL, EXEMPLARY, OR CONSEQUENTIAL DAMAGES (INCLUDING,
 * BUT NOT LIMITED TO, PROCUREMENT OF SUBSTITUTE GOODS OR SERVICES; LOSS
 * OF USE, DATA, OR PROFITS; OR BUSINESS INTERRUPTION) HOWEVER CAUSED
 * AND ON ANY THEORY OF LIABILITY, WHETHER IN CONTRACT, STRICT
 * LIABILITY, OR TORT (INCLUDING NEGLIGENCE OR OTHERWISE) ARISING IN
 * ANY WAY OUT OF THE USE OF THIS SOFTWARE, EVEN IF ADVISED OF THE
 * POSSIBILITY OF SUCH DAMAGE.
 *
 ****************************************************************************/

/**
 * @file mavlink_stream.h
 * Mavlink messages stream definition.
 *
 * @author Anton Babushkin <anton.babushkin@me.com>
 */

#ifndef MAVLINK_STREAM_H_
#define MAVLINK_STREAM_H_

#include <drivers/drv_hrt.h>

class Mavlink;
class MavlinkStream;

#include "mavlink_main.h"

class MavlinkStream
{

public:
	MavlinkStream *next;

	MavlinkStream();
	virtual ~MavlinkStream();
	void set_interval(const unsigned int interval);
	void set_channel(mavlink_channel_t channel);

	/**
	 * @return 0 if updated / sent, -1 if unchanged
	 */
	int update(const hrt_abstime t);
	static MavlinkStream *new_instance();
	static const char *get_name_static();
	virtual void subscribe(Mavlink *mavlink) = 0;
<<<<<<< HEAD
	virtual const char *get_name() const = 0;

protected:
	mavlink_channel_t _channel;
	unsigned int _interval;

	virtual void send(const hrt_abstime t) = 0;

private:
	hrt_abstime _last_sent;
=======
	virtual const char *get_name() = 0;
	virtual uint8_t get_id() = 0;
>>>>>>> 662a7403
};


#endif /* MAVLINK_STREAM_H_ */<|MERGE_RESOLUTION|>--- conflicted
+++ resolved
@@ -66,8 +66,8 @@
 	static MavlinkStream *new_instance();
 	static const char *get_name_static();
 	virtual void subscribe(Mavlink *mavlink) = 0;
-<<<<<<< HEAD
 	virtual const char *get_name() const = 0;
+	virtual uint8_t get_id() = 0;
 
 protected:
 	mavlink_channel_t _channel;
@@ -77,10 +77,6 @@
 
 private:
 	hrt_abstime _last_sent;
-=======
-	virtual const char *get_name() = 0;
-	virtual uint8_t get_id() = 0;
->>>>>>> 662a7403
 };
 
 
